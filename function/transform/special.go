// Copyright 2015 Square Inc.
//
// Licensed under the Apache License, Version 2.0 (the "License");
// you may not use this file except in compliance with the License.
// You may obtain a copy of the License at
//
// http://www.apache.org/licenses/LICENSE-2.0
//
// Unless required by applicable law or agreed to in writing, software
// distributed under the License is distributed on an "AS IS" BASIS,
// WITHOUT WARRANTIES OR CONDITIONS OF ANY KIND, either express or implied.
// See the License for the specific language governing permissions and
// limitations under the License.

package transform

import (
	"fmt"
	"math"

	"github.com/square/metrics/api"
	"github.com/square/metrics/function"
)

var Timeshift = function.MetricFunction{
	Name:         "transform.timeshift",
	MinArguments: 2,
	MaxArguments: 2,
<<<<<<< HEAD
	Compute: func(context function.EvaluationContext, arguments []function.Expression, groups function.Groups) (function.Value, error) {
		value, err := arguments[1].Evaluate(context)
=======
	Compute: func(context *function.EvaluationContext, arguments []function.Expression, groups function.Groups) (function.Value, error) {
		duration, err := function.EvaluateToDuration(arguments[1], context)
>>>>>>> c026ba97
		if err != nil {
			return nil, err
		}
		newContext := context.Copy()
		newContext.Timerange = newContext.Timerange.Shift(duration)

		result, err := arguments[0].Evaluate(&newContext)
		if err != nil {
			return nil, err
		}

		if seriesValue, ok := result.(api.SeriesList); ok {
			seriesValue.Timerange = context.Timerange
			return seriesValue, nil
		}
		return result, nil
	},
}

var MovingAverage = function.MetricFunction{
	Name:         "transform.moving_average",
	MinArguments: 2,
	MaxArguments: 2,
	Compute: func(context function.EvaluationContext, arguments []function.Expression, groups function.Groups) (function.Value, error) {
		// Applying a similar trick as did TimeshiftFunction. It fetches data prior to the start of the timerange.

		size, err := function.EvaluateToDuration(arguments[1], context)
		if err != nil {
			return nil, err
		}
		limit := int(float64(size)/float64(context.Timerange.Resolution()) + 0.5) // Limit is the number of items to include in the average
		if limit < 1 {
			// At least one value must be included at all times
			limit = 1
		}

		timerange := context.Timerange
		newTimerange, err := api.NewSnappedTimerange(timerange.Start()-int64(limit-1)*timerange.ResolutionMillis(), timerange.End(), timerange.ResolutionMillis())
		if err != nil {
			return nil, err
		}
		newContext := context.WithTimerange(newTimerange)
		// The new context has a timerange which is extended beyond the query's.
<<<<<<< HEAD
		listValue, err := arguments[0].Evaluate(newContext)
		if err != nil {
			return nil, err
		}

		// This value must be a SeriesList.
		list, err := listValue.ToSeriesList(newContext.Timerange)
=======
		list, err := function.EvaluateToSeriesList(arguments[0], &newContext)
>>>>>>> c026ba97
		if err != nil {
			return nil, err
		}

		// The timerange must be reverted.
		list.Timerange = context.Timerange

		// Update each series in the list.
		for index, series := range list.Series {
			// The series will be given a (shorter) replaced list of values.
			results := make([]float64, context.Timerange.Slots())
			count := 0
			sum := 0.0
			for i := range series.Values {
				// Add the new element, if it isn't NaN.
				if !math.IsNaN(series.Values[i]) {
					sum += series.Values[i]
					count++
				}
				// Remove the oldest element, if it isn't NaN, and it's in range.
				// (e.g., if limit = 1, then this removes the previous element from the sum).
				if i >= limit && !math.IsNaN(series.Values[i-limit]) {
					sum -= series.Values[i-limit]
					count--
				}
				// Numerical error could (possibly) cause count == 0 but sum != 0.
				if i-limit+1 >= 0 {
					if count == 0 {
						results[i-limit+1] = math.NaN()
					} else {
						results[i-limit+1] = sum / float64(count)
					}
				}
			}
			list.Series[index].Values = results
		}
		return list, nil
	},
}

var ExponentialMovingAverage = function.MetricFunction{
	Name:         "transform.exponential_moving_average",
	MinArguments: 2,
	MaxArguments: 2,
	Compute: func(context function.EvaluationContext, arguments []function.Expression, groups function.Groups) (function.Value, error) {
		// Applying a similar trick as did TimeshiftFunction. It fetches data prior to the start of the timerange.

		size, err := function.EvaluateToDuration(arguments[1], context)
		if err != nil {
			return nil, err
		}
		limit := int(float64(size)/float64(context.Timerange.Resolution()) + 0.5) // Limit is the number of items to include in the average
		if limit < 1 {
			// At least one value must be included at all times
			limit = 1
		}

		timerange := context.Timerange
		newTimerange, err := api.NewSnappedTimerange(timerange.Start()-int64(limit-1)*timerange.ResolutionMillis(), timerange.End(), timerange.ResolutionMillis())
		if err != nil {
			return nil, err
		}

		newContext := context.WithTimerange(newTimerange)

		// The new context has a timerange which is extended beyond the query's.
<<<<<<< HEAD
		listValue, err := arguments[0].Evaluate(newContext)
		if err != nil {
			return nil, err
		}

		// This value must be a SeriesList.
		list, err := listValue.ToSeriesList(newContext.Timerange)
=======
		list, err := function.EvaluateToSeriesList(arguments[0], &newContext)
>>>>>>> c026ba97
		if err != nil {
			return nil, err
		}

		// How many "ticks" are there in "size"?
		// size / resolution
		// alpha is a parameter such that
		// alpha^ticks = 1/2
		// so, alpha = exp(log(1/2) / ticks)
		alpha := math.Exp(math.Log(0.5) * float64(context.Timerange.Resolution()) / float64(size))

		// The timerange must be reverted.
		list.Timerange = context.Timerange

		// Update each series in the list.
		for index, series := range list.Series {
			// The series will be given a (shorter) replaced list of values.
			results := make([]float64, context.Timerange.Slots())
			weight := 0.0
			sum := 0.0
			for i := range series.Values {
				weight *= alpha
				sum *= alpha
				if !math.IsNaN(series.Values[i]) {
					weight += 1
					sum += series.Values[i]
				}
				results[i-limit+1] = sum / weight
			}
			list.Series[index].Values = results
		}
		return list, nil
	},
}

var Alias = function.MetricFunction{
	Name:         "transform.alias",
	MinArguments: 2,
	MaxArguments: 2,
	Compute: func(context function.EvaluationContext, arguments []function.Expression, groups function.Groups) (function.Value, error) {
		// TODO: delete this function
		context.AddNote("transform.alias is deprecated")
		return arguments[0].Evaluate(context)
	},
}

// Derivative is special because it needs to get one extra data point to the left
// This transform estimates the "change per second" between the two samples (scaled consecutive difference)
var Derivative = newDerivativeBasedTransform("derivative", derivative)

func derivative(ctx function.EvaluationContext, series api.Timeseries, parameters []function.Value, scale float64) ([]float64, error) {
	values := series.Values
	result := make([]float64, len(values)-1)
	for i := range values {
		if i == 0 {
			continue
		}
		// Scaled difference
		result[i-1] = (values[i] - values[i-1]) / scale
	}
	return result, nil
}

// Rate is special because it needs to get one extra data point to the left.
// This transform functions mostly like Derivative but bounds the result to be positive.
// Specifically this function is designed for strictly increasing counters that
// only decrease when reset to zero. That is, thie function returns consecutive
// differences which are at least 0, or math.Max of the newly reported value and 0
var Rate = newDerivativeBasedTransform("rate", rate)

func rate(ctx function.EvaluationContext, series api.Timeseries, parameters []function.Value, scale float64) ([]float64, error) {
	values := series.Values
	result := make([]float64, len(values)-1)
	for i := range values {
		if i == 0 {
			continue
		}
		// Scaled difference
		result[i-1] = (values[i] - values[i-1]) / scale
		if result[i-1] < 0 {
			result[i-1] = 0
		}
		if i+1 < len(values) && values[i-1] > values[i] && values[i] <= values[i+1] {
			// Downsampling may cause a drop from 1000 to 0 to look like [1000, 500, 0] instead of [1000, 1001, 0].
			// So we check the next, in addition to the previous.
			ctx.AddNote(fmt.Sprintf("Rate(%v): The underlying counter reset between %f, %f\n", series.TagSet, values[i-1], values[i]))
			// values[i] is our best approximatation of the delta between i-1 and i
			// Why? This should only be used on counters, so if v[i] - v[i-1] < 0 then
			// the counter has reset, and we know *at least* v[i] increments have happened
			result[i-1] = math.Max(values[i], 0) / scale
		}
	}
	return result, nil
}

// newDerivativeBasedTransform returns a function.MetricFunction that performs
// a delta between two data points. The transform parameter is a function of type
// transform is expected to return an array of values whose length is 1 less
// than the given series
func newDerivativeBasedTransform(name string, transformer transform) function.MetricFunction {
	return function.MetricFunction{
		Name:         "transform." + name,
		MinArguments: 1,
		MaxArguments: 1,
		Compute: func(context function.EvaluationContext, arguments []function.Expression, groups function.Groups) (function.Value, error) {
			var err error
			// Calcuate the new timerange to include one extra point to the left

			timerange := context.Timerange
			newTimerange, err := api.NewSnappedTimerange(timerange.Start()-timerange.ResolutionMillis(), timerange.End(), timerange.ResolutionMillis())
			if err != nil {
				return nil, err
			}
			newContext := context.WithTimerange(newTimerange)

			// The new context has a timerange which is extended beyond the query's.
<<<<<<< HEAD
			listValue, err := arguments[0].Evaluate(newContext)
			if err != nil {
				return nil, err
			}

			// This value must be a SeriesList.
			list, err := listValue.ToSeriesList(newContext.Timerange)
=======
			list, err := function.EvaluateToSeriesList(arguments[0], &newContext)
>>>>>>> c026ba97
			if err != nil {
				return nil, err
			}

			// Reset the timerange
			list.Timerange = context.Timerange

			//Apply the original context to the transform even though the list
			//will include one additional data point.
			result, err := ApplyTransform(context, list, transformer, []function.Value{})
			if err != nil {
				return nil, err
			}

			// Validate our series are the correct length
			for i := range result.Series {
				if len(result.Series[i].Values) != len(list.Series[i].Values)-1 {
					panic(fmt.Sprintf("Expected transform to return %d values, received %d", len(list.Series[i].Values)-1, len(result.Series[i].Values)))
				}
			}
			return result, nil
		},
	}
}<|MERGE_RESOLUTION|>--- conflicted
+++ resolved
@@ -26,29 +26,14 @@
 	Name:         "transform.timeshift",
 	MinArguments: 2,
 	MaxArguments: 2,
-<<<<<<< HEAD
-	Compute: func(context function.EvaluationContext, arguments []function.Expression, groups function.Groups) (function.Value, error) {
-		value, err := arguments[1].Evaluate(context)
-=======
-	Compute: func(context *function.EvaluationContext, arguments []function.Expression, groups function.Groups) (function.Value, error) {
+	Compute: func(context function.EvaluationContext, arguments []function.Expression, groups function.Groups) (function.Value, error) {
 		duration, err := function.EvaluateToDuration(arguments[1], context)
->>>>>>> c026ba97
-		if err != nil {
-			return nil, err
-		}
-		newContext := context.Copy()
-		newContext.Timerange = newContext.Timerange.Shift(duration)
-
-		result, err := arguments[0].Evaluate(&newContext)
-		if err != nil {
-			return nil, err
-		}
-
-		if seriesValue, ok := result.(api.SeriesList); ok {
-			seriesValue.Timerange = context.Timerange
-			return seriesValue, nil
-		}
-		return result, nil
+		if err != nil {
+			return nil, err
+		}
+
+		newContext := context.WithTimerange(context.Timerange.Shift(duration))
+		return arguments[0].Evaluate(newContext)
 	},
 }
 
@@ -76,17 +61,7 @@
 		}
 		newContext := context.WithTimerange(newTimerange)
 		// The new context has a timerange which is extended beyond the query's.
-<<<<<<< HEAD
-		listValue, err := arguments[0].Evaluate(newContext)
-		if err != nil {
-			return nil, err
-		}
-
-		// This value must be a SeriesList.
-		list, err := listValue.ToSeriesList(newContext.Timerange)
-=======
-		list, err := function.EvaluateToSeriesList(arguments[0], &newContext)
->>>>>>> c026ba97
+		list, err := function.EvaluateToSeriesList(arguments[0], newContext)
 		if err != nil {
 			return nil, err
 		}
@@ -153,17 +128,7 @@
 		newContext := context.WithTimerange(newTimerange)
 
 		// The new context has a timerange which is extended beyond the query's.
-<<<<<<< HEAD
-		listValue, err := arguments[0].Evaluate(newContext)
-		if err != nil {
-			return nil, err
-		}
-
-		// This value must be a SeriesList.
-		list, err := listValue.ToSeriesList(newContext.Timerange)
-=======
-		list, err := function.EvaluateToSeriesList(arguments[0], &newContext)
->>>>>>> c026ba97
+		list, err := function.EvaluateToSeriesList(arguments[0], newContext)
 		if err != nil {
 			return nil, err
 		}
@@ -280,17 +245,7 @@
 			newContext := context.WithTimerange(newTimerange)
 
 			// The new context has a timerange which is extended beyond the query's.
-<<<<<<< HEAD
-			listValue, err := arguments[0].Evaluate(newContext)
-			if err != nil {
-				return nil, err
-			}
-
-			// This value must be a SeriesList.
-			list, err := listValue.ToSeriesList(newContext.Timerange)
-=======
-			list, err := function.EvaluateToSeriesList(arguments[0], &newContext)
->>>>>>> c026ba97
+			list, err := function.EvaluateToSeriesList(arguments[0], newContext)
 			if err != nil {
 				return nil, err
 			}
