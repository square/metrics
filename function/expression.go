package function

import (
	"fmt"
	"sync"
	"sync/atomic"
	"time"

	"github.com/square/metrics/api"
	"github.com/square/metrics/inspect"
	"github.com/square/metrics/optimize"
)

// EvaluationContext is the central piece of logic, providing
// helper funcions & varaibles to evaluate a given piece of
// metrics query.
// * Contains a TimeseriesStorageAPI object, which can be used to fetch data
// from the backend systems.
// * Contains current timerange being queried for - this can be
// changed by say, application of time shift function.
type EvaluationContext struct {
	TimeseriesStorageAPI      api.TimeseriesStorageAPI // Backend to fetch data from
	MetricMetadataAPI         api.MetricMetadataAPI    // Api to obtain metadata from
	Timerange                 api.Timerange            // Timerange to fetch data from
	SampleMethod              api.SampleMethod         // SampleMethod to use when up/downsampling to match the requested resolution
	Predicate                 api.Predicate            // Predicate to apply to TagSets prior to fetching
	FetchLimit                FetchCounter             // A limit on the number of fetches which may be performed
	Cancellable               api.Cancellable
	Registry                  Registry
	Profiler                  *inspect.Profiler // A profiler pointer
	OptimizationConfiguration *optimize.OptimizationConfiguration
	EvaluationNotes           *EvaluationNotes //Debug + numerical notes that can be added during evaluation
	UserSpecifiableConfig     api.UserSpecifiableConfig
}

type EvaluationNotes struct {
	mutex sync.Mutex
	notes []string
}

func (notes *EvaluationNotes) AddNote(note string) {
	if notes == nil {
		return
	}
	notes.mutex.Lock()
	defer notes.mutex.Unlock()
	notes.notes = append(notes.notes, note)
}
func (notes *EvaluationNotes) Notes() []string {
	if notes == nil {
		return nil
	}
	notes.mutex.Lock()
	defer notes.mutex.Unlock()
	return notes.notes
}

type Registry interface {
	GetFunction(string) (MetricFunction, bool) // returns an instance of MetricFunction
	All() []string                             // all the registered functions
}

// Groups holds grouping information - which tags to group by (if any), and whether to `collapse` (Collapses = true) or `group` (Collapses = false)
type Groups struct {
	List      []string
	Collapses bool
}

// MetricFunction defines a common logic to dispatch a function in MQE.
type MetricFunction struct {
	Name          string
	MinArguments  int
	MaxArguments  int
	AllowsGroupBy bool // Whether the function allows a 'group by' clause.
	Compute       func(EvaluationContext, []Expression, Groups) (Value, error)
}

func (e EvaluationContext) AddNote(note string) {
	e.EvaluationNotes.AddNote(note)
}

func (e EvaluationContext) Notes() []string {
	return e.EvaluationNotes.Notes()
}

func (e EvaluationContext) WithTimerange(t api.Timerange) EvaluationContext {
	e.Timerange = t
	return e
}

// Evaluate the given metric function.
func (f MetricFunction) Evaluate(context EvaluationContext,
	arguments []Expression, groupBy []string, collapses bool) (Value, error) {
	// preprocessing
	length := len(arguments)
	if length < f.MinArguments || (f.MaxArguments != -1 && f.MaxArguments < length) {
		return nil, ArgumentLengthError{f.Name, f.MinArguments, f.MaxArguments, length}
	}
	if len(groupBy) > 0 && !f.AllowsGroupBy {
		// TODO(jee) - use typed errors
		return nil, fmt.Errorf("function %s doesn't allow a group-by clause", f.Name)
	}
	return f.Compute(context, arguments, Groups{groupBy, collapses})
}

// FetchCounter is used to count the number of fetches remaining in a thread-safe manner.
type FetchCounter struct {
	count *int32
	limit int
}

func NewFetchCounter(n int) FetchCounter {
	n32 := int32(n)
	return FetchCounter{
		count: &n32,
		limit: n,
	}
}

// Limit returns the max # of fetches allowed by this counter.
func (c FetchCounter) Limit() int {
	return c.limit
}

func (c FetchCounter) Current() int {
	return c.limit - int(atomic.LoadInt32(c.count))
}

// Consume decrements the internal counter and returns whether the result is at least 0.
// It does so in a threadsafe manner.
func (c FetchCounter) Consume(n int) bool {
	return atomic.AddInt32(c.count, -int32(n)) >= 0
}

// Expression is a piece of code, which can be evaluated in a given
// EvaluationContext. EvaluationContext must never be changed in an Evalute().
//
// The contract of Expressions is that leaf nodes must sample a resulting
// timeseries according to the resolution specified in its EvaluationContext's
// Timerange. Internal nodes may assume that results from evaluating child
// Expressions correspond to the timerange in the current EvaluationContext.
type Expression interface {
	// Evaluate the given expression.
	Evaluate(context EvaluationContext) (Value, error)
	Name() string
	QueryString() string
}

func EvaluateToScalar(e Expression, context EvaluationContext) (float64, error) {
	scalarValue, err := e.Evaluate(context)
	if err != nil {
		return 0, err
	}
	return scalarValue.ToScalar(e.QueryString())
}
<<<<<<< HEAD
func EvaluateToDuration(e Expression, context EvaluationContext) (time.Duration, error) {
	scalarValue, err := e.Evaluate(context)
=======
func EvaluateToDuration(e Expression, context *EvaluationContext) (time.Duration, error) {
	durationValue, err := e.Evaluate(context)
>>>>>>> c026ba97
	if err != nil {
		return 0, err
	}
	return durationValue.ToDuration(e.QueryString())
}
func EvaluateToSeriesList(e Expression, context EvaluationContext) (api.SeriesList, error) {
	seriesValue, err := e.Evaluate(context)
	if err != nil {
		return api.SeriesList{}, err
	}
	return seriesValue.ToSeriesList(context.Timerange, e.QueryString())
}
func EvaluateToString(e Expression, context *EvaluationContext) (string, error) {
	stringValue, err := e.Evaluate(context)
	if err != nil {
		return "", err
	}
	return stringValue.ToString(e.QueryString())
}

// EvaluateMany evaluates a list of expressions using a single EvaluationContext.
// If any evaluation errors, EvaluateMany will propagate that error. The resulting values
// will be in the order corresponding to the provided expressions.
func EvaluateMany(context EvaluationContext, expressions []Expression) ([]Value, error) {
	type result struct {
		index int
		err   error
		value Value
	}
	length := len(expressions)
	if length == 0 {
		return []Value{}, nil
	} else if length == 1 {
		result, err := expressions[0].Evaluate(context)
		if err != nil {
			return nil, err
		}
		return []Value{result}, nil
	} else {
		// concurrent evaluations
		results := make(chan result, length)
		for i, expr := range expressions {
			go func(i int, expr Expression) {
				value, err := expr.Evaluate(context)
				results <- result{i, err, value}
			}(i, expr)
		}
		array := make([]Value, length)
		for i := 0; i < length; i++ {
			result := <-results
			if result.err != nil {
				return nil, result.err
			} else {
				array[result.index] = result.value
			}
		}
		return array, nil
	}
}<|MERGE_RESOLUTION|>--- conflicted
+++ resolved
@@ -153,13 +153,9 @@
 	}
 	return scalarValue.ToScalar(e.QueryString())
 }
-<<<<<<< HEAD
+
 func EvaluateToDuration(e Expression, context EvaluationContext) (time.Duration, error) {
-	scalarValue, err := e.Evaluate(context)
-=======
-func EvaluateToDuration(e Expression, context *EvaluationContext) (time.Duration, error) {
 	durationValue, err := e.Evaluate(context)
->>>>>>> c026ba97
 	if err != nil {
 		return 0, err
 	}
@@ -172,7 +168,7 @@
 	}
 	return seriesValue.ToSeriesList(context.Timerange, e.QueryString())
 }
-func EvaluateToString(e Expression, context *EvaluationContext) (string, error) {
+func EvaluateToString(e Expression, context EvaluationContext) (string, error) {
 	stringValue, err := e.Evaluate(context)
 	if err != nil {
 		return "", err
