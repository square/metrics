--- conflicted
+++ resolved
@@ -141,13 +141,9 @@
 // Expressions correspond to the timerange in the current EvaluationContext.
 type Expression interface {
 	// Evaluate the given expression.
-<<<<<<< HEAD
 	Evaluate(context EvaluationContext) (Value, error)
-=======
-	Evaluate(context *EvaluationContext) (Value, error)
 	Name() string
 	QueryString() string
->>>>>>> ccb6f4d2
 }
 
 func EvaluateToScalar(e Expression, context EvaluationContext) (float64, error) {
