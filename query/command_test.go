--- conflicted
+++ resolved
@@ -154,11 +154,7 @@
 			Timerange: earlyTimerange,
 			Name:      "series_1",
 		}},
-<<<<<<< HEAD
-		{"select timeshift(series_1,'31ms') from 0 to 60 resolution 30ms", false, api.SeriesList{
-=======
-		{"select transform.timeshift(series_1,'31ms') from 0 to 60 resolution 30", false, api.SeriesList{
->>>>>>> a0de6cfa
+		{"select transform.timeshift(series_1,'31ms') from 0 to 60 resolution 30ms", false, api.SeriesList{
 			Series: []api.Timeseries{{
 				[]float64{2, 3, 4},
 				api.ParseTagSet("dc=west"),
@@ -166,11 +162,7 @@
 			Timerange: earlyTimerange,
 			Name:      "series_1",
 		}},
-<<<<<<< HEAD
-		{"select timeshift(series_1,'62ms') from 0 to 60 resolution '30ms'", false, api.SeriesList{
-=======
-		{"select transform.timeshift(series_1,'62ms') from 0 to 60 resolution 30", false, api.SeriesList{
->>>>>>> a0de6cfa
+		{"select transform.timeshift(series_1,'62ms') from 0 to 60 resolution '30ms'", false, api.SeriesList{
 			Series: []api.Timeseries{{
 				[]float64{3, 4, 5},
 				api.ParseTagSet("dc=west"),
@@ -178,11 +170,7 @@
 			Timerange: earlyTimerange,
 			Name:      "series_1",
 		}},
-<<<<<<< HEAD
-		{"select timeshift(series_1,'29ms') from 0 to 60 resolution '30ms'", false, api.SeriesList{
-=======
-		{"select transform.timeshift(series_1,'29ms') from 0 to 60 resolution 30", false, api.SeriesList{
->>>>>>> a0de6cfa
+		{"select transform.timeshift(series_1,'29ms') from 0 to 60 resolution '30ms'", false, api.SeriesList{
 			Series: []api.Timeseries{{
 				[]float64{2, 3, 4},
 				api.ParseTagSet("dc=west"),
@@ -190,11 +178,7 @@
 			Timerange: earlyTimerange,
 			Name:      "series_1",
 		}},
-<<<<<<< HEAD
-		{"select timeshift(series_1,'-31ms') from 60 to 120 resolution '30ms'", false, api.SeriesList{
-=======
-		{"select transform.timeshift(series_1,'-31ms') from 60 to 120 resolution 30", false, api.SeriesList{
->>>>>>> a0de6cfa
+		{"select transform.timeshift(series_1,'-31ms') from 60 to 120 resolution '30ms'", false, api.SeriesList{
 			Series: []api.Timeseries{{
 				[]float64{2, 3, 4},
 				api.ParseTagSet("dc=west"),
@@ -202,11 +186,7 @@
 			Timerange: lateTimerange,
 			Name:      "series_1",
 		}},
-<<<<<<< HEAD
-		{"select timeshift(series_1,'-29ms') from 60 to 120 resolution '30ms'", false, api.SeriesList{
-=======
-		{"select transform.timeshift(series_1,'-29ms') from 60 to 120 resolution 30", false, api.SeriesList{
->>>>>>> a0de6cfa
+		{"select transform.timeshift(series_1,'-29ms') from 60 to 120 resolution '30ms'", false, api.SeriesList{
 			Series: []api.Timeseries{{
 				[]float64{2, 3, 4},
 				api.ParseTagSet("dc=west"),
