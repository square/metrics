--- conflicted
+++ resolved
@@ -68,7 +68,7 @@
 			OptimizationConfiguration: optimize.NewOptimizationConfiguration(),
 		})
 		a.CheckError(err)
-		a.Eq(rawResult.Data, test.expected)
+		a.Eq(rawResult, test.expected)
 	}
 }
 
@@ -105,7 +105,7 @@
 			OptimizationConfiguration: optimize.NewOptimizationConfiguration(),
 		})
 		a.CheckError(err)
-		a.Eq(rawResult.Data, test.expected)
+		a.Eq(rawResult, test.expected)
 	}
 }
 
@@ -441,21 +441,6 @@
 				t.Errorf("Expected error on %s but got no error; got value: %+v", test.query, rawResult)
 			}
 		} else {
-<<<<<<< HEAD
-			casted := rawResult.Data.([]function.Value)
-			actual, _ := casted[0].ToSeriesList(api.Timerange{})
-			a.EqInt(len(actual.Series), len(expected.Series))
-			if len(actual.Series) == len(expected.Series) {
-				for i := 0; i < len(expected.Series); i++ {
-					a.Eq(actual.Series[i].TagSet, expected.Series[i].TagSet)
-					actualLength := len(actual.Series[i].Values)
-					expectedLength := len(actual.Series[i].Values)
-					a.Eq(actualLength, expectedLength)
-					if actualLength == expectedLength {
-						for j := 0; j < actualLength; j++ {
-							a.EqFloat(actual.Series[i].Values[j], expected.Series[i].Values[j], epsilon)
-						}
-=======
 			a.CheckError(err)
 			actual := rawResult.([]api.SeriesList)
 			a.EqInt(len(actual), len(expected))
@@ -465,7 +450,6 @@
 					for j := range actual[i].Series {
 						a.Eq(actual[i].Series[j].TagSet, expected[i].Series[j].TagSet)
 						a.EqFloatArray(actual[i].Series[j].Values, expected[i].Series[j].Values, 1e-4)
->>>>>>> b9955e27
 					}
 				}
 			}
@@ -589,9 +573,9 @@
 			t.Errorf("Unexpected error while execution: %s", err.Error())
 			continue
 		}
-		seriesListList, ok := rawResult.Data.([]api.SeriesList)
+		seriesListList, ok := rawResult.([]api.SeriesList)
 		if !ok || len(seriesListList) != 1 {
-			t.Errorf("expected query `%s` to produce []value; got %+v :: %T", test.query, rawResult.Data, rawResult.Data)
+			t.Errorf("expected query `%s` to produce []value; got %+v :: %T", test.query, rawResult, rawResult)
 			continue
 		}
 		actual := seriesListList[0].Name
@@ -684,9 +668,9 @@
 			t.Errorf("Unexpected error while execution: %s", err.Error())
 			continue
 		}
-		seriesListList, ok := rawResult.Data.([]api.SeriesList)
+		seriesListList, ok := rawResult.([]api.SeriesList)
 		if !ok || len(seriesListList) != 1 {
-			t.Errorf("expected query `%s` to produce []value; got %+v :: %T", test.query, rawResult.Data, rawResult.Data)
+			t.Errorf("expected query `%s` to produce []value; got %+v :: %T", test.query, rawResult, rawResult)
 			continue
 		}
 		actual := seriesListList[0].Query
@@ -791,9 +775,9 @@
 			t.Errorf("Unexpected error while execution: %s", err.Error())
 			continue
 		}
-		seriesListList, ok := rawResult.Data.([]api.SeriesList)
+		seriesListList, ok := rawResult.([]api.SeriesList)
 		if !ok || len(seriesListList) != 1 {
-			t.Errorf("expected query `%s` to produce []value; got %+v :: %T", test.query, rawResult.Data, rawResult.Data)
+			t.Errorf("expected query `%s` to produce []value; got %+v :: %T", test.query, rawResult, rawResult)
 			continue
 		}
 		list := seriesListList[0]
