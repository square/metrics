// Copyright 2015 Square Inc.
//
// Licensed under the Apache License, Version 2.0 (the "License");
// you may not use this file except in compliance with the License.
// You may obtain a copy of the License at
//
// http://www.apache.org/licenses/LICENSE-2.0
//
// Unless required by applicable law or agreed to in writing, software
// distributed under the License is distributed on an "AS IS" BASIS,
// WITHOUT WARRANTIES OR CONDITIONS OF ANY KIND, either express or implied.
// See the License for the specific language governing permissions and
// limitations under the License.

package query

import (
	"fmt"
<<<<<<< HEAD
	"math"
=======
	"strings"
>>>>>>> cafefa07

	"github.com/square/metrics/api"
	"github.com/square/metrics/query/aggregate"
)

var functionRegistry = map[string]MetricFunction{}

func GetFunction(name string) (MetricFunction, bool) {
	fun, ok := functionRegistry[name]
	return fun, ok
}

func RegisterFunction(fun MetricFunction) error {
	_, ok := functionRegistry[fun.Name]
	if ok {
		return fmt.Errorf("function %s has already been registered", fun.Name)
	}
	functionRegistry[fun.Name] = fun
	return nil
}

func MustRegister(fun MetricFunction) {
	err := RegisterFunction(fun)
	if err != nil {
		panic(fmt.Sprintf("function %s in failed to register", fun.Name))
	}
}

type MetricFunction struct {
	Name        string
	MinArgument int
	MaxArgument int
	Groups      bool // Whether the function allows a 'group by' clause.
	Compute     func(EvaluationContext, []Expression, []string) (value, error)
}

func (f MetricFunction) Evaluate(
	context EvaluationContext,
	arguments []Expression,
	groupBy []string,
) (value, error) {
	// preprocessing
	length := len(arguments)
	if length < f.MinArgument || (f.MaxArgument != -1 && f.MaxArgument < length) {
		return nil, ArgumentLengthError{f.Name, f.MinArgument, f.MaxArgument, length}
	}
	if len(groupBy) > 0 && !f.Groups {
		return nil, fmt.Errorf("function %s doesn't allow a group-by clause", f.Name)
	}
	return f.Compute(context, arguments, groupBy)
}

func MakeOperatorMetricFunction(op string, operator func(float64, float64) float64) MetricFunction {
	return MetricFunction{
		Name:        op,
		MinArgument: 2,
		MaxArgument: 2,
		Compute: func(context EvaluationContext, args []Expression, groups []string) (value, error) {
			leftValue, err := args[0].Evaluate(context)
			if err != nil {
				return nil, err
			}
			rightValue, err := args[1].Evaluate(context)
			if err != nil {
				return nil, err
			}
			leftList, err := leftValue.toSeriesList(context.Timerange)
			if err != nil {
				return nil, err
			}
			rightList, err := rightValue.toSeriesList(context.Timerange)
			if err != nil {
				return nil, err
			}

			joined := join([]api.SeriesList{leftList, rightList})

			result := make([]api.Timeseries, len(joined.Rows))

			for i, row := range joined.Rows {
				left := row.Row[0]
				right := row.Row[1]
				array := make([]float64, len(left.Values))
				for j := 0; j < len(left.Values); j++ {
					array[j] = operator(left.Values[j], right.Values[j])
				}
				result[i] = api.Timeseries{array, row.TagSet}
			}

			return seriesListValue(api.SeriesList{
				Series:    result,
				Timerange: context.Timerange,
				Name:      fmt.Sprintf("(%s %s %s)", leftValue.name(), op, rightValue.name()),
			}), nil
		},
	}
}

// MakeAggregateMetricFunction takes a named aggregating function `[float64] => float64` and makes it into a MetricFunction.
func MakeAggregateMetricFunction(name string, aggregator func([]float64) float64) MetricFunction {
	return MetricFunction{
		Name:        name,
		MinArgument: 1,
		MaxArgument: 1,
		Groups:      true,
		Compute: func(context EvaluationContext, args []Expression, groups []string) (value, error) {
			argument := args[0]
			value, err := argument.Evaluate(context)
			if err != nil {
				return nil, err
			}
			seriesList, err := value.toSeriesList(context.Timerange)
			if err != nil {
				return nil, err
			}
			result := aggregate.AggregateBy(seriesList, aggregator, groups)
			groupNames := make([]string, len(groups))
			for i, group := range groups {
				groupNames[i] += group
			}
			if len(groups) == 0 {
				result.Name = fmt.Sprintf("%s(%s)", name, value.name())
			} else {
				result.Name = fmt.Sprintf("%s(%s group by %s)", name, value.name(), strings.Join(groupNames, ", "))
			}
			return seriesListValue(result), nil
		},
	}
}

// MakeTransformMetircFunction takes a named transforming function `[float64], [value] => [float64]` and makes it into a MetricFunction.
func MakeTransformMetricFunction(name string, parameterCount int, transformer func([]float64, []value, float64) ([]float64, error)) MetricFunction {
	return MetricFunction{
		Name:        name,
		MinArgument: parameterCount + 1,
		MaxArgument: parameterCount + 1,
		Compute: func(context EvaluationContext, args []Expression, groups []string) (value, error) {
			// ApplyTransform(list api.SeriesList, transform transform, parameters []value) (api.SeriesList, error)
			listValue, err := args[0].Evaluate(context)
			if err != nil {
				return nil, err
			}
			list, err := listValue.toSeriesList(context.Timerange)
			if err != nil {
				return nil, err
			}
			parameters := make([]value, parameterCount)
			for i := range parameters {
				parameters[i], err = args[i+1].Evaluate(context)
				if err != nil {
					return nil, err
				}
			}
			result, err := ApplyTransform(list, transformer, parameters)
			if err != nil {
				return nil, err
			}
			parameterNames := make([]string, len(parameters))
			for i, param := range parameters {
				parameterNames[i] = param.name()
			}
			if len(parameters) != 0 {
				result.Name = fmt.Sprintf("%s(%s, %s)", name, listValue.name(), strings.Join(parameterNames, ", "))
			} else {
				result.Name = fmt.Sprintf("%s(%s)", name, listValue.name())
			}
			return seriesListValue(result), nil
		},
	}
}

var TimeshiftFunction = MetricFunction{
	Name:        "transform.timeshift",
	MinArgument: 2,
	MaxArgument: 2,
	Compute: func(context EvaluationContext, arguments []Expression, groups []string) (value, error) {
		value, err := arguments[1].Evaluate(context)
		if err != nil {
			return nil, err
		}
		millis, err := toDuration(value)
		if err != nil {
			return nil, err
		}
		newContext := context
		newContext.Timerange = newContext.Timerange.Shift(millis)

		result, err := arguments[0].Evaluate(newContext)
		if err != nil {
			return nil, err
		}

		if seriesValue, ok := result.(seriesListValue); ok {
			seriesValue.Timerange = context.Timerange
			seriesValue.Name = fmt.Sprintf("transform.timeshift(%s,%s)", result.name(), value.name())
			return seriesValue, nil
		}
		return result, nil
	},
}

<<<<<<< HEAD
var MovingAverageFunction = MetricFunction{
	Name:        "transform.moving_average",
	MinArgument: 2,
	MaxArgument: 2,
	Compute: func(context EvaluationContext, arguments []Expression, groups []string) (value, error) {
		// Applying a similar trick as did TimeshiftFunction. It fetches data prior to the start of the timerange.

		sizeValue, err := arguments[1].Evaluate(context)
		if err != nil {
			return nil, err
		}
		size, err := toDuration(sizeValue)
		if err != nil {
			return nil, err
		}
		limit := int(float64(size)/float64(context.Timerange.Resolution()) + 0.5) // Limit is the number of items to include in the average
		if limit < 1 {
			// At least one value must be included at all times
			limit = 1
		}

		newContext := context
		timerange := context.Timerange
		newContext.Timerange, err = api.NewTimerange(timerange.Start()-int64(limit-1)*timerange.Resolution(), timerange.End(), timerange.Resolution())
		if err != nil {
			return nil, err
		}
		// The new context has a timerange which is extended beyond the query's.
		listValue, err := arguments[0].Evaluate(newContext)
		if err != nil {
			return nil, err
		}

		// This value must be a SeriesList.
		list, err := listValue.toSeriesList(newContext.Timerange)
		if err != nil {
			return nil, err
		}

		// The timerange must be reverted.
		list.Timerange = context.Timerange

		// Update each series in the list.
		for index, series := range list.Series {
			// The series will be given a (shorter) replaced list of values.
			results := make([]float64, context.Timerange.Slots())
			count := 0
			sum := 0.0
			for i := range series.Values {
				// Add the new element, if it isn't NaN.
				if !math.IsNaN(series.Values[i]) {
					sum += series.Values[i]
					count++
				}
				// Remove the oldest element, if it isn't NaN, and it's in range.
				// (e.g., if limit = 1, then this removes the previous element from the sum).
				if i >= limit && !math.IsNaN(series.Values[i-limit]) {
					sum -= series.Values[i-limit]
					count--
				}
				// Numerical error could (possibly) cause count == 0 but sum != 0.
				if count == 0 && i-limit >= 0 {
					results[i-limit] = math.NaN()
				} else {
					results[i-limit] = sum / float64(count)
				}
			}
			list.Series[index].Values = results
		}
=======
var AliasFunction = MetricFunction{
	Name:        "transform.alias",
	MinArgument: 2,
	MaxArgument: 2,
	Compute: func(context EvaluationContext, arguments []Expression, groups []string) (value, error) {
		value, err := arguments[0].Evaluate(context)
		if err != nil {
			return nil, err
		}
		list, err := value.toSeriesList(context.Timerange)
		if err != nil {
			return nil, err
		}
		nameValue, err := arguments[1].Evaluate(context)
		if err != nil {
			return nil, err
		}
		name, err := nameValue.toString()
		if err != nil {
			return nil, err
		}
		list.Name = name
>>>>>>> cafefa07
		return seriesListValue(list), nil
	},
}

func MakeFilterMetricFunction(name string, summary func([]float64) float64, ascending bool) MetricFunction {
	return MetricFunction{
		Name:        name,
		MinArgument: 2,
		MaxArgument: 2,
		Compute: func(context EvaluationContext, arguments []Expression, groups []string) (value, error) {
			value, err := arguments[0].Evaluate(context)
			if err != nil {
				return nil, err
			}
			// The value must be a SeriesList.
			list, err := value.toSeriesList(context.Timerange)
			if err != nil {
				return nil, err
			}
			countValue, err := arguments[1].Evaluate(context)
			if err != nil {
				return nil, err
			}
			countFloat, err := countValue.toScalar()
			if err != nil {
				return nil, err
			}
			// Round to the nearest integer.
			count := int(countFloat + 0.5)
			if count < 0 {
				return nil, fmt.Errorf("expected positive count but got %d", count)
			}
			result := FilterBy(list, count, summary, ascending)
			result.Name = fmt.Sprintf("%s(%s, %d)", name, value.name(), count)
			return seriesListValue(result), nil
		},
	}
}<|MERGE_RESOLUTION|>--- conflicted
+++ resolved
@@ -16,11 +16,8 @@
 
 import (
 	"fmt"
-<<<<<<< HEAD
 	"math"
-=======
 	"strings"
->>>>>>> cafefa07
 
 	"github.com/square/metrics/api"
 	"github.com/square/metrics/query/aggregate"
@@ -222,7 +219,6 @@
 	},
 }
 
-<<<<<<< HEAD
 var MovingAverageFunction = MetricFunction{
 	Name:        "transform.moving_average",
 	MinArgument: 2,
@@ -292,7 +288,10 @@
 			}
 			list.Series[index].Values = results
 		}
-=======
+		return seriesListValue(list), nil
+	},
+}
+
 var AliasFunction = MetricFunction{
 	Name:        "transform.alias",
 	MinArgument: 2,
@@ -315,7 +314,6 @@
 			return nil, err
 		}
 		list.Name = name
->>>>>>> cafefa07
 		return seriesListValue(list), nil
 	},
 }
