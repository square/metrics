--- conflicted
+++ resolved
@@ -73,13 +73,9 @@
 	}
 
 	backend := fakeBackend
-<<<<<<< HEAD
-	result, err := evaluateToSeriesList(expression,
+
+	result, err := function.EvaluateToSeriesList(expression,
 		function.EvaluationContext{
-=======
-	result, err := function.EvaluateToSeriesList(expression,
-		&function.EvaluationContext{
->>>>>>> c026ba97
 			MetricMetadataAPI:         fakeAPI,
 			TimeseriesStorageAPI:      backend,
 			Timerange:                 timerange,
