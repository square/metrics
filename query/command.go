// Copyright 2015 Square Inc.
//
// Licensed under the Apache License, Version 2.0 (the "License");
// you may not use this file except in compliance with the License.
// You may obtain a copy of the License at
//
// http://www.apache.org/licenses/LICENSE-2.0
//
// Unless required by applicable law or agreed to in writing, software
// distributed under the License is distributed on an "AS IS" BASIS,
// WITHOUT WARRANTIES OR CONDITIONS OF ANY KIND, either express or implied.
// See the License for the specific language governing permissions and
// limitations under the License.

package query

import (
	"fmt"
	"sort"
	"time"

	"github.com/square/metrics/api"
	"github.com/square/metrics/function"
	"github.com/square/metrics/function/registry"
	"github.com/square/metrics/inspect"
	"github.com/square/metrics/optimize"
	"github.com/square/metrics/query/natural_sort"
)

// ExecutionContext is the context supplied when invoking a command.
type ExecutionContext struct {
	TimeseriesStorageAPI      api.TimeseriesStorageAPI            // the backend
	MetricMetadataAPI         api.MetricMetadataAPI               // the api
	FetchLimit                int                                 // the maximum number of fetches
	Timeout                   time.Duration                       // optional
	Registry                  function.Registry                   // optional
	SlotLimit                 int                                 // optional (0 => default 1000)
	Profiler                  *inspect.Profiler                   // optional
	OptimizationConfiguration *optimize.OptimizationConfiguration // optional
}

type CommandResult struct {
	Body     interface{}
	Metadata map[string]interface{}
}

// Command is the final result of the parsing.
// A command contains all the information to execute the
// given query against the API.
type Command interface {
	// Execute the given command. Returns JSON-encodable result or an error.
	Execute(ExecutionContext) (CommandResult, error)
	Name() string
}

// DescribeCommand describes the tag set managed by the given metric indexer.
type DescribeCommand struct {
	metricName api.MetricKey
	predicate  api.Predicate
}

// DescribeAllCommand returns all the metrics available in the system.
type DescribeAllCommand struct {
	matcher *matcherClause
}

// DescribeMetricsCommand returns all metrics that use a particular key-value pair.
type DescribeMetricsCommand struct {
	tagKey   string
	tagValue string
}

// SelectCommand is the bread and butter of the metrics query engine.
// It actually performs the query against the underlying metrics system.
type SelectCommand struct {
	predicate   api.Predicate
	expressions []function.Expression
	context     *evaluationContextNode
}

// Execute returns the list of tags satisfying the provided predicate.
func (cmd *DescribeCommand) Execute(context ExecutionContext) (CommandResult, error) {

	// We generate a simple update function that closes around the profiler
	// so if we do have a cache miss it's correctly reported on this request.
	updateFunction := func() ([]api.TagSet, error) {
		tagsets, err := context.MetricMetadataAPI.GetAllTags(cmd.metricName, api.MetricMetadataAPIContext{
			Profiler: context.Profiler,
		})
		return tagsets, err
	}
	tagsets, _ := context.OptimizationConfiguration.AllTagsCacheHitOrExecute(cmd.metricName, updateFunction)

	// Splitting each tag key into its own set of values is helpful for discovering actual metrics.
	keyValueSets := map[string]map[string]bool{} // a map of tag_key => Set{tag_value}.
	for _, tagset := range tagsets {
		if cmd.predicate.Apply(tagset) {
			// Add each key as needed
			for key, value := range tagset {
				if keyValueSets[key] == nil {
					keyValueSets[key] = map[string]bool{}
				}
				keyValueSets[key][value] = true // add `value` to the set for `key`
			}
		}
	}
	keyValueLists := map[string][]string{} // a map of tag_key => list[tag_value]
	for key, set := range keyValueSets {
		list := make([]string, 0, len(set))
		for value := range set {
			list = append(list, value)
		}
		// sort the result
		natural_sort.Sort(list)
		keyValueLists[key] = list
	}
	return CommandResult{Body: keyValueLists}, nil
}

func (cmd *DescribeCommand) Name() string {
	return "describe"
}

// Execute of a DescribeAllCommand returns the list of all metrics.
func (cmd *DescribeAllCommand) Execute(context ExecutionContext) (CommandResult, error) {
	result, err := context.MetricMetadataAPI.GetAllMetrics(api.MetricMetadataAPIContext{
		Profiler: context.Profiler,
	})
	if err == nil {
		filtered := make([]api.MetricKey, 0, len(result))
		for _, row := range result {
			if cmd.matcher.regex.MatchString(string(row)) {
				filtered = append(filtered, row)
			}
		}
		sort.Sort(api.MetricKeys(filtered))
		return CommandResult{
			Body: filtered,
			Metadata: map[string]interface{}{
				"count": len(filtered),
			},
		}, nil
	}
	return CommandResult{}, err
}

func (cmd *DescribeAllCommand) Name() string {
	return "describe all"
}

// Execute asks for all metrics with the given name.
func (cmd *DescribeMetricsCommand) Execute(context ExecutionContext) (CommandResult, error) {
	data, err := context.MetricMetadataAPI.GetMetricsForTag(cmd.tagKey, cmd.tagValue, api.MetricMetadataAPIContext{
		Profiler: context.Profiler,
	})
	if err != nil {
		return CommandResult{}, err
	}
	return CommandResult{
		Body: data,
		Metadata: map[string]interface{}{
			"count": len(data),
		},
	}, nil
}

func (cmd *DescribeMetricsCommand) Name() string {
	return "describe metrics"
}

// Execute performs the query represented by the given query string, and returs the result.
<<<<<<< HEAD
func (cmd *SelectCommand) Execute(context ExecutionContext) (CommandResult, error) {
	timerange, err := api.NewSnappedTimerange(cmd.context.Start, cmd.context.End, cmd.context.Resolution)
=======
func (cmd *SelectCommand) Execute(context ExecutionContext) (interface{}, error) {
	userTimerange, err := api.NewSnappedTimerange(cmd.context.Start, cmd.context.End, cmd.context.Resolution)
>>>>>>> 58f3d5bc
	if err != nil {
		return CommandResult{}, err
	}
	slotLimit := context.SlotLimit
	defaultLimit := 1000
	if slotLimit == 0 {
		slotLimit = defaultLimit // the default limit
	}

	smallestResolution := userTimerange.Duration() / time.Duration(slotLimit-2)
	// ((end + res/2) - (start - res/2)) / res + 1 <= slots // make adjustments for a snap that moves the endpoints
	// (do some algebra)
	// (end - start + res) + res <= slots * res
	// end - start <= res * (slots - 2)
	// so
	// res >= (end - start) / (slots - 2)

	// Update the timerange by applying the insights of the storage API:
	chosenResolution := context.TimeseriesStorageAPI.ChooseResolution(userTimerange, smallestResolution)

	chosenTimerange, err := api.NewSnappedTimerange(userTimerange.Start(), userTimerange.End(), int64(chosenResolution/time.Millisecond))
	if err != nil {
		return CommandResult{}, err
	}

	if chosenTimerange.Slots() > slotLimit {
		return CommandResult{}, function.NewLimitError(
			"Requested number of data points exceeds the configured limit",
			chosenTimerange.Slots(), slotLimit)
	}
	hasTimeout := context.Timeout != 0
	var cancellable api.Cancellable
	if hasTimeout {
		cancellable = api.NewTimeoutCancellable(time.Now().Add(context.Timeout))
	} else {
		cancellable = api.NewCancellable()
	}
	r := context.Registry
	if r == nil {
		r = registry.Default()
	}

	defer close(cancellable.Done()) // broadcast the finish - this ensures that the future work is cancelled.
	evaluationContext := function.EvaluationContext{
		MetricMetadataAPI:         context.MetricMetadataAPI,
		FetchLimit:                function.NewFetchCounter(context.FetchLimit),
		TimeseriesStorageAPI:      context.TimeseriesStorageAPI,
		Predicate:                 cmd.predicate,
		SampleMethod:              cmd.context.SampleMethod,
		Timerange:                 chosenTimerange,
		Cancellable:               cancellable,
		Registry:                  r,
		Profiler:                  context.Profiler,
		OptimizationConfiguration: context.OptimizationConfiguration,
	}

	timeout := (<-chan time.Time)(nil)
	if hasTimeout {
		// A nil channel will just block forever
		timeout = time.After(context.Timeout)
	}

	results := make(chan []function.Value, 1)
	errors := make(chan error, 1)
	// Goroutines are never garbage collected, so we need to provide capacity so that the send always succeeds.
	go func() {
		// Evaluate the result, and send it along the goroutines.
		result, err := function.EvaluateMany(evaluationContext, cmd.expressions)
		if err != nil {
			errors <- err
			return
		}
		results <- result
	}()
	select {
	case <-timeout:
		return CommandResult{}, function.NewLimitError("Timeout while executing the query.",
			context.Timeout, context.Timeout)
	case err := <-errors:
		return CommandResult{}, err
	case result := <-results:
		lists := make([]api.SeriesList, len(result))
		for i := range result {
			lists[i], err = result[i].ToSeriesList(evaluationContext.Timerange)
			if err != nil {
				return CommandResult{}, err
			}
		}
		description := map[string][]string{}
		for _, list := range lists {
			for _, series := range list.Series {
				for key, value := range series.TagSet {
					description[key] = append(description[key], value)
				}
			}
		}
		for key, values := range description {
			natural_sort.Sort(values)
			filtered := []string{}
			for i := range values {
				if i == 0 || values[i-1] != values[i] {
					filtered = append(filtered, values[i])
				}
			}
			description[key] = filtered
		}
		return CommandResult{
			Body: lists,
			Metadata: map[string]interface{}{
				"description": description,
			},
		}, nil
	}
}

func (cmd *SelectCommand) Name() string {
	return "select"
}

//ProfilingCommand is a Command that also performs profiling actions.
type ProfilingCommand struct {
	Profiler *inspect.Profiler
	Command  Command
}

func NewProfilingCommand(command Command) (Command, *inspect.Profiler) {
	profiler := inspect.New()
	return ProfilingCommand{
		Profiler: profiler,
		Command:  command,
	}, profiler
}

func (cmd ProfilingCommand) Name() string {
	return cmd.Command.Name()
}

type profileJSON struct {
	Name   string `json:"name"`
	Start  int64  `json:"start"`  // ms since Unix epoch
	Finish int64  `json:"finish"` // ms since Unix epoch
}

func convertProfile(profiler *inspect.Profiler) []profileJSON {
	profiles := profiler.All()
	result := make([]profileJSON, len(profiles))
	for i, p := range profiles {
		result[i] = profileJSON{
			Name:   p.Name(),
			Start:  p.Start().UnixNano() / int64(time.Millisecond),
			Finish: p.Finish().UnixNano() / int64(time.Millisecond),
		}
	}
	return result
}

func (cmd ProfilingCommand) Execute(context ExecutionContext) (CommandResult, error) {
	defer cmd.Profiler.Record(fmt.Sprintf("%s.Execute", cmd.Name()))()
	context.Profiler = cmd.Profiler
	result, err := cmd.Command.Execute(context)
	if err != nil {
		return CommandResult{}, err
	}
	profiles := cmd.Profiler.All()
	if len(profiles) != 0 {
		jsonProfiles := []profileJSON{}
		for _, profile := range profiles {
			jsonProfiles = append(jsonProfiles, profileJSON{
				Name:   profile.Name(),
				Start:  profile.Start().UnixNano() / int64(time.Millisecond),
				Finish: profile.Finish().UnixNano() / int64(time.Millisecond),
			})
		}
		if result.Metadata == nil {
			result.Metadata = map[string]interface{}{}
		}
		result.Metadata["profile"] = jsonProfiles
	}
	return result, nil
}<|MERGE_RESOLUTION|>--- conflicted
+++ resolved
@@ -169,13 +169,8 @@
 }
 
 // Execute performs the query represented by the given query string, and returs the result.
-<<<<<<< HEAD
 func (cmd *SelectCommand) Execute(context ExecutionContext) (CommandResult, error) {
-	timerange, err := api.NewSnappedTimerange(cmd.context.Start, cmd.context.End, cmd.context.Resolution)
-=======
-func (cmd *SelectCommand) Execute(context ExecutionContext) (interface{}, error) {
 	userTimerange, err := api.NewSnappedTimerange(cmd.context.Start, cmd.context.End, cmd.context.Resolution)
->>>>>>> 58f3d5bc
 	if err != nil {
 		return CommandResult{}, err
 	}
