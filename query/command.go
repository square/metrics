--- conflicted
+++ resolved
@@ -93,17 +93,12 @@
 			list = append(list, value)
 		}
 		// sort the result
-		sort.Strings(list)
+		natural_sort.Sort(list)
 		keyValueLists[key] = list
 	}
-<<<<<<< HEAD
-	natural_sort.Sort(output)
-	return output, nil
-=======
-
 	return keyValueLists, nil
->>>>>>> 7a86fd13
-}
+}
+
 func (cmd *DescribeCommand) Name() string {
 	return "describe"
 }
